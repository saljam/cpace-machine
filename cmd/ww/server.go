package main

// This is the signalling server. It relays messages between peers wishing to connect.

import (
	"context"
	"crypto/hmac"
	"crypto/sha1"
	"crypto/tls"
	"encoding/base64"
	"encoding/json"
	"expvar"
	"flag"
	"fmt"
	"log"
	"math/rand"
	"net/http"
	"os"
	"strconv"
	"strings"
	"sync"
	"time"

	"github.com/NYTimes/gziphandler"
	webrtc "github.com/pion/webrtc/v3"
	"golang.org/x/crypto/acme/autocert"
	"nhooyr.io/websocket"
	"webwormhole.io/wormhole"
)

// slotTimeout is the the maximum amount of time a client is allowed to
// hold a slot.
const slotTimeout = 30 * time.Minute

const importMeta = `<!doctype html>
<meta charset=utf-8>
<meta name="go-import" content="webwormhole.io git https://github.com/saljam/webwormhole">
<meta http-equiv="refresh" content="0;URL='https://github.com/saljam/webwormhole'">
`

const serviceWorkerPage = `Oops. You're not supposed to end up here.

This URL is used by WebWormhole to efficiently download data from
a web page.  It is usually handled by a ServiceWorker running in
your browser.
`

var stats = struct {
	timeout          *expvar.Int
	rendezvous       *expvar.Int
	serviceworkererr *expvar.Int
	goget            *expvar.Int
	nosuchslot       *expvar.Int
	nomoreslots      *expvar.Int
	usedslots        *expvar.Int
	badproto         *expvar.Int
}{
	timeout:          expvar.NewInt("timeout"),
	rendezvous:       expvar.NewInt("rendezvous"),
	serviceworkererr: expvar.NewInt("serviceworkererr"),
	goget:            expvar.NewInt("goget"),
	nosuchslot:       expvar.NewInt("nosuchslot"),
	nomoreslots:      expvar.NewInt("nomoreslots"),
	usedslots:        expvar.NewInt("usedslots"),
	badproto:         expvar.NewInt("badproto"),
}

// slots is a map of allocated slot numbers.
var slots = struct {
	m map[string]chan *websocket.Conn
	sync.RWMutex
}{m: make(map[string]chan *websocket.Conn)}

// turnSecret, turnServer, and stunServers are used to generate ICE config
// and send it to clients as soon as they connect.
var turnSecret string
var turnServer string
var stunServers []webrtc.ICEServer

// freeslot tries to find an available numeric slot, favouring smaller numbers.
// This assume slots is locked.
func freeslot() (slot string, ok bool) {
	// Try a single decimal digit number.
	for i := 0; i < 3; i++ {
		s := strconv.Itoa(rand.Intn(10))
		if _, ok := slots.m[s]; !ok {
			return s, true
		}
	}
	// Try a single byte number.
	for i := 0; i < 64; i++ {
		s := strconv.Itoa(rand.Intn(1 << 8))
		if _, ok := slots.m[s]; !ok {
			return s, true
		}
	}
	// Try a 2-byte number.
	for i := 0; i < 1024; i++ {
		s := strconv.Itoa(rand.Intn(1 << 16))
		if _, ok := slots.m[s]; !ok {
			return s, true
		}
	}
	// Try a 3-byte number.
	for i := 0; i < 1024; i++ {
		s := strconv.Itoa(rand.Intn(1 << 24))
		if _, ok := slots.m[s]; !ok {
			return s, true
		}
	}
	// Give up.
	return "", false
}

// turnServers return the configured TURN server with HMAC-based ephemeral
// credentials generated as described in:
// https://tools.ietf.org/html/draft-uberti-behave-turn-rest-00
func turnServers() []webrtc.ICEServer {
	if turnServer == "" {
		return nil
	}
	username := fmt.Sprintf("%d:wormhole", time.Now().Add(slotTimeout).Unix())
	mac := hmac.New(sha1.New, []byte(turnSecret))
	mac.Write([]byte(username))
	return []webrtc.ICEServer{{
		URLs:       []string{turnServer},
		Username:   username,
		Credential: base64.StdEncoding.EncodeToString(mac.Sum(nil)),
	}}
}

// relay sets up a rendezvous on a slot and pipes the two websockets together.
func relay(w http.ResponseWriter, r *http.Request) {
	slotkey := r.URL.Path[1:] // strip leading slash
	var rconn *websocket.Conn
	conn, err := websocket.Accept(w, r, &websocket.AcceptOptions{
		// This sounds nasty but checking origin only matters if requests
		// change any user state on the server, aka CSRF. We don't have any
		// user state other than this ephemeral connection. So it's fine.
		InsecureSkipVerify: true,
		Subprotocols:       []string{wormhole.Protocol},
	})
	if err != nil {
		log.Println(err)
		return
	}
	if conn.Subprotocol() != wormhole.Protocol {
		// Make sure we negotiated the right protocol, since "blank" is also a
		// default one.
		stats.badproto.Add(1)
		conn.Close(wormhole.CloseWrongProto, "wrong protocol, please upgrade client")
		return
	}

	ctx, cancel := context.WithTimeout(r.Context(), slotTimeout)

	initmsg := struct {
		Slot       string             `json:"slot",omitempty`
		ICEServers []webrtc.ICEServer `json:"iceServers",omitempty`
	}{}
	initmsg.ICEServers = append(turnServers(), stunServers...)

	go func() {
		if slotkey == "" {
			// Book a new slot.
			slots.Lock()
			newslot, ok := freeslot()
			if !ok {
				slots.Unlock()
				stats.nomoreslots.Add(1)
				conn.Close(wormhole.CloseNoMoreSlots, "cannot allocate slots")
				return
			}
			slotkey = newslot
			sc := make(chan *websocket.Conn)
			slots.m[slotkey] = sc
			stats.usedslots.Set(int64(len(slots.m)))
			slots.Unlock()
			initmsg.Slot = slotkey
			buf, err := json.Marshal(initmsg)
			if err != nil {
				log.Println(err)
				slots.Lock()
				delete(slots.m, slotkey)
				stats.usedslots.Set(int64(len(slots.m)))
				slots.Unlock()
				return
			}
			err = conn.Write(ctx, websocket.MessageText, buf)
			if err != nil {
				log.Println(err)
				slots.Lock()
				delete(slots.m, slotkey)
				stats.usedslots.Set(int64(len(slots.m)))
				slots.Unlock()
				return
			}
			select {
			case <-ctx.Done():
				stats.timeout.Add(1)
				slots.Lock()
				delete(slots.m, slotkey)
				stats.usedslots.Set(int64(len(slots.m)))
				slots.Unlock()
				conn.Close(wormhole.CloseSlotTimedOut, "timed out")
				return
			case sc <- conn:
			}
			rconn = <-sc
			stats.rendezvous.Add(1)
			return
		}
		// Join an existing slot.
		slots.Lock()
		sc, ok := slots.m[slotkey]
		if !ok {
			slots.Unlock()
			stats.nosuchslot.Add(1)
			conn.Close(wormhole.CloseNoSuchSlot, "no such slot")
			return
		}
		delete(slots.m, slotkey)
		stats.usedslots.Set(int64(len(slots.m)))
		slots.Unlock()
		initmsg.Slot = slotkey
		buf, err := json.Marshal(initmsg)
		if err != nil {
			log.Println(err)
			return
		}
		err = conn.Write(ctx, websocket.MessageText, buf)
		if err != nil {
			log.Println(err)
			return
		}
		select {
		case <-ctx.Done():
			conn.Close(wormhole.CloseSlotTimedOut, "timed out")
		case rconn = <-sc:
		}
		sc <- conn
	}()

	defer cancel()
	for {
		msgType, p, err := conn.Read(ctx)
		if websocket.CloseStatus(err) == wormhole.CloseBadKey {
			if rconn != nil {
				rconn.Close(wormhole.CloseBadKey, "bad key")
			}
			return
		}
		if err != nil {
			if rconn != nil {
				rconn.Close(wormhole.ClosePeerHungUp, "peer hung up")
			}
			return
		}
		if rconn == nil {
			// We could synchronise with the rendezvous goroutine above and wait for
			// B to connect, but receiving anything at this stage is a protocol violation
			// so we should just bail out.
			return
		}
		err = rconn.Write(ctx, msgType, p)
		if err != nil {
			return
		}
	}
}

func server(args ...string) {
	rand.Seed(time.Now().UnixNano())

	set := flag.NewFlagSet(args[0], flag.ExitOnError)
	set.Usage = func() {
		fmt.Fprintf(set.Output(), "run the webwormhole signalling server\n\n")
		fmt.Fprintf(set.Output(), "usage: %s %s\n\n", os.Args[0], args[0])
		fmt.Fprintf(set.Output(), "flags:\n")
		set.PrintDefaults()
	}
	httpaddr := set.String("http", ":http", "http listen address")
	httpsaddr := set.String("https", ":https", "https listen address")
	whitelist := set.String("hosts", "", "comma separated list of hosts for which to request let's encrypt certs")
	secretpath := set.String("secrets", os.Getenv("HOME")+"/keys", "path to put let's encrypt cache")
	html := set.String("ui", "./web", "path to the web interface files")
	stunservers := set.String("stun", "stun:relay.webwormhole.io", "list of STUN server addresses to tell clients to use")
	set.StringVar(&turnServer, "turn", "", "TURN server to use for relaying")
	set.StringVar(&turnSecret, "turn-secret", "", "secret for HMAC-based authentication in TURN server")
	cert := set.String("cert", "", "Certificate for HTTPS (leave empty to use letsencrypt)")
	key := set.String("key", "", "Certificate key")
	set.Parse(args[1:])

	if turnServer != "" && turnSecret == "" {
		log.Fatal("cannot use a TURN server without a secret")
	}
	for _, s := range strings.Split(*stunservers, ",") {
		if s == "" {
			continue
		}
		stunServers = append(stunServers, webrtc.ICEServer{URLs: []string{s}})
	}

	fs := gziphandler.GzipHandler(http.FileServer(http.Dir(*html)))
	handler := func(w http.ResponseWriter, r *http.Request) {
		if strings.HasPrefix(r.URL.Path, "/s/") {
			http.Error(w, "old protocol version please upgrade client", http.StatusNotFound)
			return
		}
		if strings.ToLower(r.Header.Get("Upgrade")) == "websocket" {
			relay(w, r)
			return
		}

		// Allow 3rd parties to load JS modules, etc.
		w.Header().Set("Access-Control-Allow-Origin", "*")

		// Disallow 3rd party code to run when we're the origin.
		// unsafe-eval is required for wasm :(
		// https://github.com/WebAssembly/content-security-policy/issues/7
		// connect-src is required for safari :(
		// https://bugs.webkit.org/show_bug.cgi?id=201591
		w.Header().Set("Content-Security-Policy", "default-src 'self'; script-src 'self' 'unsafe-eval'; img-src 'self' blob:; connect-src 'self' ws://localhost/ wss://tip.webwormhole.io/ wss://webwormhole.io/")

		// Set HSTS header
		// https://ssl-config.mozilla.org/#server=go&config=intermediate
		w.Header().Set("Strict-Transport-Security", "max-age=63072000")

		if r.URL.Query().Get("go-get") == "1" || r.URL.Path == "/cmd/ww" {
			stats.goget.Add(1)
			w.Write([]byte(importMeta))
			return
		}
		if strings.HasPrefix(r.URL.Path, "/_/") {
			stats.serviceworkererr.Add(1)
			http.Error(w, serviceWorkerPage, http.StatusNotFound)
			return
		}
		fs.ServeHTTP(w, r)
	}

	m := &autocert.Manager{
		Cache:      autocert.DirCache(*secretpath),
		Prompt:     autocert.AcceptTOS,
		HostPolicy: autocert.HostWhitelist(strings.Split(*whitelist, ",")...),
	}

	var customGetCertificate func(*tls.ClientHelloInfo) (*tls.Certificate, error)
	if *cert != "" && *key != "" {
		log.Println("Using local certificate and key")
	} else {
		log.Println("Generating acme certificate")
		customGetCertificate = m.GetCertificate
	}

	ssrv := &http.Server{
		ReadTimeout:  10 * time.Second,
		WriteTimeout: 60 * time.Minute,
		IdleTimeout:  20 * time.Second,
		Addr:         *httpsaddr,
		Handler:      http.HandlerFunc(handler),
<<<<<<< HEAD
		// Mozilla intermediate TLS configuration
		// https://ssl-config.mozilla.org/#server=go&config=intermediate
		TLSConfig: &tls.Config{
			GetCertificate: m.GetCertificate,
			MinVersion:     tls.VersionTLS12,
			CipherSuites: []uint16{
				tls.TLS_ECDHE_ECDSA_WITH_AES_128_GCM_SHA256,
				tls.TLS_ECDHE_RSA_WITH_AES_128_GCM_SHA256,
				tls.TLS_ECDHE_ECDSA_WITH_AES_256_GCM_SHA384,
				tls.TLS_ECDHE_RSA_WITH_AES_256_GCM_SHA384,
				tls.TLS_ECDHE_ECDSA_WITH_CHACHA20_POLY1305,
				tls.TLS_ECDHE_RSA_WITH_CHACHA20_POLY1305,
			},
		},
=======
		TLSConfig:    &tls.Config{GetCertificate: customGetCertificate},
>>>>>>> 1d3b5b8a
	}
	srv := &http.Server{
		ReadTimeout:  10 * time.Second,
		WriteTimeout: 60 * time.Minute,
		IdleTimeout:  20 * time.Second,
		Addr:         *httpaddr,
		Handler:      m.HTTPHandler(http.HandlerFunc(handler)),
	}

	if *httpsaddr != "" {
		srv.Handler = m.HTTPHandler(nil) // Enable redirect to https handler.
		go func() { log.Fatal(ssrv.ListenAndServeTLS(*cert, *key)) }()
	}
	log.Fatal(srv.ListenAndServe())
}<|MERGE_RESOLUTION|>--- conflicted
+++ resolved
@@ -359,7 +359,6 @@
 		IdleTimeout:  20 * time.Second,
 		Addr:         *httpsaddr,
 		Handler:      http.HandlerFunc(handler),
-<<<<<<< HEAD
 		// Mozilla intermediate TLS configuration
 		// https://ssl-config.mozilla.org/#server=go&config=intermediate
 		TLSConfig: &tls.Config{
@@ -374,9 +373,6 @@
 				tls.TLS_ECDHE_RSA_WITH_CHACHA20_POLY1305,
 			},
 		},
-=======
-		TLSConfig:    &tls.Config{GetCertificate: customGetCertificate},
->>>>>>> 1d3b5b8a
 	}
 	srv := &http.Server{
 		ReadTimeout:  10 * time.Second,
